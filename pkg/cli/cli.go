package cli

import (
	"context"
	"fmt"
	"os"
	"path/filepath"
	"regexp"
	"sort"
	"strconv"
	"strings"
	"time"

	"github.com/briandowns/spinner"
	"github.com/fatih/color"
	"github.com/segmentio/kafka-go"
	"github.com/segmentio/topicctl/pkg/acl"
	"github.com/segmentio/topicctl/pkg/admin"
	"github.com/segmentio/topicctl/pkg/apply"
	"github.com/segmentio/topicctl/pkg/check"
	"github.com/segmentio/topicctl/pkg/config"
	"github.com/segmentio/topicctl/pkg/create"
	"github.com/segmentio/topicctl/pkg/groups"
	"github.com/segmentio/topicctl/pkg/messages"
	log "github.com/sirupsen/logrus"
)

const (
	spinnerCharSet  = 36
	spinnerDuration = 200 * time.Millisecond
)

// CLIRunner is a utility that runs commands from either the command-line or the repl.
type CLIRunner struct {
	adminClient admin.Client
	printer     func(f string, a ...interface{})
	spinnerObj  *spinner.Spinner
}

// NewCLIRunner creates and returns a new CLIRunner instance.
func NewCLIRunner(
	adminClient admin.Client,
	printer func(f string, a ...interface{}),
	showSpinner bool,
) *CLIRunner {
	var spinnerObj *spinner.Spinner

	if showSpinner {
		spinnerObj = spinner.New(
			spinner.CharSets[spinnerCharSet],
			spinnerDuration,
			spinner.WithWriter(os.Stderr),
			spinner.WithHiddenCursor(true),
		)
		spinnerObj.Prefix = "Loading: "
	}

	cliRunner := &CLIRunner{
		adminClient: adminClient,
		printer:     printer,
		spinnerObj:  spinnerObj,
	}

	return cliRunner
}

// GetBrokers gets all brokers and prints out a summary for the user.
func (c *CLIRunner) GetBrokers(ctx context.Context, full bool) error {
	c.startSpinner()

	brokers, err := c.adminClient.GetBrokers(ctx, nil)
	c.stopSpinner()
	if err != nil {
		return err
	}

	c.printer("Brokers:\n%s", admin.FormatBrokers(brokers, full))
	c.printer("Brokers per rack:\n%s", admin.FormatBrokersPerRack(brokers))

	return nil
}

// ApplyTopic does an apply run according to the spec in the argument config.
func (c *CLIRunner) ApplyTopic(
	ctx context.Context,
	applierConfig apply.TopicApplierConfig,
) error {
	applier, err := apply.NewTopicApplier(
		ctx,
		c.adminClient,
		applierConfig,
	)
	if err != nil {
		return err
	}

	highlighter := color.New(color.FgYellow, color.Bold).SprintfFunc()

	c.printer(
		"Starting apply for topic %s in environment %s, cluster %s",
		highlighter(applierConfig.TopicConfig.Meta.Name),
		highlighter(applierConfig.TopicConfig.Meta.Environment),
		highlighter(applierConfig.TopicConfig.Meta.Cluster),
	)

	err = applier.Apply(ctx)
	if err != nil {
		return err
	}

	c.printer("Apply completed successfully!")
	return nil
}

// CreateACL does an apply run according to the spec in the argument config.
func (c *CLIRunner) CreateACL(
	ctx context.Context,
<<<<<<< HEAD
	aclAdminConfig acl.ACLAdminConfig,
) error {
	aclAdmin, err := acl.NewACLAdmin(
		ctx,
		c.adminClient,
		aclAdminConfig,
	)

=======
	creatorConfig create.ACLCreatorConfig,
) error {
	creator, err := create.NewACLCreator(
		ctx,
		c.adminClient,
		creatorConfig,
	)
>>>>>>> e9241f43
	if err != nil {
		return err
	}

	highlighter := color.New(color.FgYellow, color.Bold).SprintfFunc()

	c.printer(
		"Starting creation for ACLs %s in environment %s, cluster %s",
<<<<<<< HEAD
		highlighter(aclAdminConfig.ACLConfig.Meta.Name),
		highlighter(aclAdminConfig.ACLConfig.Meta.Environment),
		highlighter(aclAdminConfig.ACLConfig.Meta.Cluster),
	)

	err = aclAdmin.Create(ctx)
=======
		highlighter(creatorConfig.ACLConfig.Meta.Name),
		highlighter(creatorConfig.ACLConfig.Meta.Environment),
		highlighter(creatorConfig.ACLConfig.Meta.Cluster),
	)

	err = creator.Create(ctx)
>>>>>>> e9241f43
	if err != nil {
		return err
	}

	c.printer("Create completed successfully!")
	return nil
}

<<<<<<< HEAD
// DeleteACL deletes a single ACL.
func (c *CLIRunner) DeleteACL(
	ctx context.Context,
	aclAdminConfig acl.ACLAdminConfig,
	filter kafka.DeleteACLsFilter,
) error {
	aclAdmin, err := acl.NewACLAdmin(
		ctx,
		c.adminClient,
		aclAdminConfig,
	)

	if err != nil {
		return err
	}

	err = aclAdmin.Delete(ctx, filter)
	if err != nil {
		return err
	}

	c.printer("Delete completed successfully!")
	return nil
}

=======
>>>>>>> e9241f43
// BootstrapTopics creates configs for one or more topics based on their current state in the
// cluster.
func (c *CLIRunner) BootstrapTopics(
	ctx context.Context,
	topics []string,
	clusterConfig config.ClusterConfig,
	matchRegexpStr string,
	excludeRegexpStr string,
	outputDir string,
	overwrite bool,
) error {
	topicInfoObjs, err := c.adminClient.GetTopics(ctx, topics, false)
	if err != nil {
		return err
	}

	matchRegexp, err := regexp.Compile(matchRegexpStr)
	if err != nil {
		return err
	}
	excludeRegexp, err := regexp.Compile(excludeRegexpStr)
	if err != nil {
		return err
	}

	topicConfigs := []config.TopicConfig{}

	for _, topicInfo := range topicInfoObjs {
		if strings.HasPrefix(topicInfo.Name, "__") {
			// Never include underscore topics
			continue
		} else if !matchRegexp.MatchString(topicInfo.Name) {
			continue
		} else if excludeRegexp.MatchString(topicInfo.Name) {
			continue
		}

		topicConfig := config.TopicConfigFromTopicInfo(
			clusterConfig,
			topicInfo,
		)
		topicConfigs = append(topicConfigs, topicConfig)
	}

	for _, topicConfig := range topicConfigs {
		yamlStr, err := topicConfig.ToYAML()
		if err != nil {
			return err
		}

		if outputDir != "" {
			outputPath := filepath.Join(
				outputDir,
				fmt.Sprintf("%s.yaml", topicConfig.Meta.Name),
			)

			var isNew bool

			_, err := os.Stat(outputPath)
			if err != nil && !os.IsNotExist(err) {
				return err
			}
			isNew = os.IsNotExist(err)

			if isNew || overwrite {
				log.Infof("Writing config to %s", outputPath)
				err = os.WriteFile(outputPath, []byte(yamlStr), 0644)
				if err != nil {
					return err
				}
			} else {
				log.Infof("Skipping over existing config %s", outputPath)
			}
		} else {
			log.Infof("Config for topic %s:\n%s", topicConfig.Meta.Name, yamlStr)
		}
	}

	return nil
}

// CheckTopic runs a topic check against a single topic and prints a summary of the results out.
func (c *CLIRunner) CheckTopic(
	ctx context.Context,
	checkConfig check.CheckConfig,
) (bool, error) {
	results, err := check.CheckTopic(ctx, checkConfig)

	if results.AllOK() {
		c.printer(
			"Topic %s (cluster=%s, env=%s) OK",
			checkConfig.TopicConfig.Meta.Name,
			checkConfig.ClusterConfig.Meta.Name,
			checkConfig.ClusterConfig.Meta.Environment,
		)
	} else {
		c.printer(
			"Check failed for topic %s (cluster=%s, env=%s):\n%s",
			checkConfig.TopicConfig.Meta.Name,
			checkConfig.ClusterConfig.Meta.Name,
			checkConfig.ClusterConfig.Meta.Environment,
			check.FormatResults(results),
		)
	}

	return results.AllOK(), err
}

// GetBrokerBalance evaluates the balance of the brokers for a single topic and prints a summary
// out for user inspection.
func (c *CLIRunner) GetBrokerBalance(ctx context.Context, topicName string) error {
	c.startSpinner()

	brokers, err := c.adminClient.GetBrokers(ctx, nil)
	if err != nil {
		c.stopSpinner()
		return err
	}

	var topicNames []string
	if topicName != "" {
		topicNames = []string{topicName}
	}

	topics, err := c.adminClient.GetTopics(ctx, topicNames, false)
	if err != nil {
		c.stopSpinner()
		return err
	}

	c.stopSpinner()

	c.printer("Broker replicas:\n%s", admin.FormatBrokerReplicas(brokers, topics))
	c.printer("Broker rack replicas:\n%s", admin.FormatBrokerRackReplicas(brokers, topics))

	return nil
}

// GetConfig fetches the config for a broker or topic and prints it out for user inspection.
func (c *CLIRunner) GetConfig(ctx context.Context, brokerOrTopic string) error {
	c.startSpinner()

	brokerIDs, err := c.adminClient.GetBrokerIDs(ctx)
	if err != nil {
		c.stopSpinner()
		return err
	}

	topicNames, err := c.adminClient.GetTopicNames(ctx)
	if err != nil {
		c.stopSpinner()
		return err
	}

	for _, brokerID := range brokerIDs {
		if fmt.Sprintf("%d", brokerID) == brokerOrTopic {
			brokers, err := c.adminClient.GetBrokers(ctx, []int{brokerID})
			if err != nil {
				c.stopSpinner()
				return err
			}
			if len(brokers) != 1 {
				c.stopSpinner()
				return fmt.Errorf("Could not find broker %d", brokerID)
			}
			c.stopSpinner()

			c.printer(
				"Config for broker %d:\n%s",
				brokerID,
				admin.FormatConfig(brokers[0].Config),
			)
			return nil
		}
	}

	for _, topicName := range topicNames {
		if topicName == brokerOrTopic {
			topics, err := c.adminClient.GetTopics(ctx, []string{topicName}, false)
			if err != nil {
				c.stopSpinner()
				return err
			}
			if len(topics) != 1 {
				c.stopSpinner()
				return fmt.Errorf("Could not find topic %s", topicName)
			}
			c.stopSpinner()

			c.printer(
				"Config for topic %s:\n%s",
				topicName,
				admin.FormatConfig(topics[0].Config),
			)
			return nil
		}
	}

	c.stopSpinner()
	return fmt.Errorf("Could not find broker or topic named %s", brokerOrTopic)
}

// GetGroups fetches all consumer groups and prints them out for user inspection.
func (c *CLIRunner) GetGroups(ctx context.Context) error {
	c.startSpinner()

	groupCoordinators, err := groups.GetGroups(ctx, c.adminClient.GetConnector())
	c.stopSpinner()
	if err != nil {
		return err
	}

	c.printer("Groups:\n%s", groups.FormatGroupCoordinators(groupCoordinators))
	return nil
}

// GetGroupMembers fetches and prints out information about every member in a consumer group.
func (c *CLIRunner) GetGroupMembers(ctx context.Context, groupID string, full bool) error {
	c.startSpinner()

	groupDetails, err := groups.GetGroupDetails(
		ctx,
		c.adminClient.GetConnector(),
		groupID,
	)
	c.stopSpinner()
	if err != nil {
		return err
	}

	c.printer("Group state: %s", groupDetails.State)
	c.printer(
		"Group members (%d):\n%s",
		len(groupDetails.Members),
		groups.FormatGroupMembers(groupDetails.Members, full),
	)
	c.printer(
		"Member frequency by partition count:\n%s",
		groups.FormatMemberPartitionCounts(groupDetails.Members),
	)

	return nil
}

// GetMemberLags fetches and prints a summary of the consumer group lag for each partition
// in a single topic.
func (c *CLIRunner) GetMemberLags(
	ctx context.Context,
	topic string,
	groupID string,
	full bool,
	sortByValues bool,
) error {
	c.startSpinner()

	// Check that topic exists before getting offsets; otherwise, the topic get
	// created as part of the lag check.
	_, err := c.adminClient.GetTopic(ctx, topic, false)
	if err != nil {
		c.stopSpinner()
		return fmt.Errorf("Error fetching topic info: %+v", err)
	}

	memberLags, err := groups.GetMemberLags(
		ctx,
		c.adminClient.GetConnector(),
		topic,
		groupID,
	)
	c.stopSpinner()

	if err != nil {
		return err
	}

	if sortByValues {
		sort.Slice(memberLags, func(a, b int) bool {
			return memberLags[a].TimeLag() < memberLags[b].TimeLag()
		})
	}

	c.printer(
		"Group member lags:\n%s",
		groups.FormatMemberLags(memberLags, full),
	)
	return nil
}

// GetPartitions fetches the details of each partition in a topic and prints out a summary for
// user inspection.
func (c *CLIRunner) GetPartitions(
	ctx context.Context,
	topics []string,
	status admin.PartitionStatus,
	summary bool,
) error {
	c.startSpinner()

	metadata, err := c.adminClient.GetAllTopicsMetadata(ctx)
	if err != nil {
		c.stopSpinner()
		return err
	}

	brokers, err := c.adminClient.GetBrokers(ctx, nil)
	if err != nil {
		c.stopSpinner()
		return err
	}

	if !summary {
		topicsPartitionsStatusInfo := admin.GetTopicsPartitionsStatusInfo(metadata, topics, status)
		c.stopSpinner()

		c.printer(
			"Partitions:\n%s",
			admin.FormatTopicsPartitions(topicsPartitionsStatusInfo, brokers),
		)

		return nil
	}

	statusSummary, okCount, offlineCount, underReplicatedCount := admin.GetTopicsPartitionsStatusSummary(metadata,
		topics,
		status,
	)
	c.stopSpinner()

	c.printer(
		"Partitions Summary:\n%s",
		admin.FormatTopicsPartitionsSummary(statusSummary),
	)

	c.printer(
		"%d %v partitions, %d %v partitions, %d %v partitions are found",
		okCount,
		admin.Ok,
		underReplicatedCount,
		admin.UnderReplicated,
		offlineCount,
		admin.Offline,
	)

	return nil
}

// GetOffsets fetches details about all partition offsets in a single topic and prints out
// a summary.
func (c *CLIRunner) GetOffsets(ctx context.Context, topic string) error {
	c.startSpinner()

	// Check that topic exists before getting offsets; otherwise, the topic might
	// be created as part of the bounds check.
	_, err := c.adminClient.GetTopic(ctx, topic, false)
	if err != nil {
		c.stopSpinner()
		return fmt.Errorf("Error fetching topic info: %+v", err)
	}

	bounds, err := messages.GetAllPartitionBounds(
		ctx,
		c.adminClient.GetConnector(),
		topic,
		nil,
	)
	c.stopSpinner()
	if err != nil {
		return err
	}

	c.printer(
		"Partition bounds for topic %s:\n%s",
		topic,
		messages.FormatBounds(bounds),
	)

	formattedTotals := messages.FormatBoundTotals(bounds)

	if formattedTotals != "" {
		c.printer(
			"Total bounds for topic %s across all partitions:\n%s",
			topic,
			formattedTotals,
		)
	}

	return nil
}

// GetTopics fetches the details of each topic in the cluster and prints out a summary.
func (c *CLIRunner) GetTopics(ctx context.Context, full bool) error {
	c.startSpinner()

	topics, err := c.adminClient.GetTopics(ctx, nil, false)
	if err != nil {
		c.stopSpinner()
		return err
	}
	brokers, err := c.adminClient.GetBrokers(ctx, nil)
	c.stopSpinner()
	if err != nil {
		return err
	}

	c.printer("Topics:\n%s", admin.FormatTopics(topics, brokers, full))

	return nil
}

// GerUsers fetches the details of each user in the cluster and prints out a table of them.
func (c *CLIRunner) GetUsers(ctx context.Context, names []string) error {
	c.startSpinner()

	users, err := c.adminClient.GetUsers(ctx, names)
	c.stopSpinner()
	if err != nil {
		return err
	}

	c.printer("Users:\n%s", admin.FormatUsers(users))

	return nil
}

// ResetOffsets resets the offsets for a single consumer group / topic combination.
func (c *CLIRunner) ResetOffsets(
	ctx context.Context,
	topic string,
	groupID string,
	partitionOffsets map[int]int64,
) error {
	c.startSpinner()
	err := groups.ResetOffsets(
		ctx,
		c.adminClient.GetConnector(),
		topic,
		groupID,
		partitionOffsets,
	)
	c.stopSpinner()
	if err != nil {
		return err
	}

	c.printer("Success")

	return nil
}

// Tail prints out a stream of the latest messages in a topic.
func (c *CLIRunner) Tail(
	ctx context.Context,
	topic string,
	offset int64,
	partitions []int,
	maxMessages int,
	filterRegexp string,
	raw bool,
	headers bool,
) error {
	var err error
	if len(partitions) == 0 {
		topicInfo, err := c.adminClient.GetTopic(ctx, topic, false)
		if err != nil {
			return err
		}
		partitions = topicInfo.PartitionIDs()
	}

	log.Debugf("Tailing partitions %+v", partitions)

	tailer := messages.NewTopicTailer(
		c.adminClient.GetConnector(),
		topic,
		partitions,
		offset,
		10e3,
		10e6,
	)
	stats, err := tailer.LogMessages(ctx, maxMessages, filterRegexp, raw, headers)
	filtered := filterRegexp != ""

	if !raw {
		c.printer("Tail stats:\n%s", messages.FormatTailStats(stats, filtered))
	}

	return err
}

// GetACLs fetches the details of each acl in the cluster and prints out a summary.
func (c *CLIRunner) GetACLs(
	ctx context.Context,
	filter kafka.ACLFilter,
) error {
	c.startSpinner()

	acls, err := c.adminClient.GetACLs(ctx, filter)
	c.stopSpinner()
	if err != nil {
		return err
	}

	c.printer("ACLs:\n%s", admin.FormatACLs(acls))

	return nil
}

func (c *CLIRunner) startSpinner() {
	if c.spinnerObj != nil {
		c.spinnerObj.Start()
	}
}

func (c *CLIRunner) stopSpinner() {
	if c.spinnerObj != nil && c.spinnerObj.Active() {
		c.spinnerObj.Stop()
	}
}

func stringsToInts(strs []string) ([]int, error) {
	ints := []int{}

	for _, str := range strs {
		nextInt, err := strconv.ParseInt(str, 10, 32)
		if err != nil {
			return nil, err
		}
		ints = append(ints, int(nextInt))
	}

	return ints, nil
}<|MERGE_RESOLUTION|>--- conflicted
+++ resolved
@@ -115,7 +115,6 @@
 // CreateACL does an apply run according to the spec in the argument config.
 func (c *CLIRunner) CreateACL(
 	ctx context.Context,
-<<<<<<< HEAD
 	aclAdminConfig acl.ACLAdminConfig,
 ) error {
 	aclAdmin, err := acl.NewACLAdmin(
@@ -124,15 +123,6 @@
 		aclAdminConfig,
 	)
 
-=======
-	creatorConfig create.ACLCreatorConfig,
-) error {
-	creator, err := create.NewACLCreator(
-		ctx,
-		c.adminClient,
-		creatorConfig,
-	)
->>>>>>> e9241f43
 	if err != nil {
 		return err
 	}
@@ -141,21 +131,13 @@
 
 	c.printer(
 		"Starting creation for ACLs %s in environment %s, cluster %s",
-<<<<<<< HEAD
 		highlighter(aclAdminConfig.ACLConfig.Meta.Name),
 		highlighter(aclAdminConfig.ACLConfig.Meta.Environment),
 		highlighter(aclAdminConfig.ACLConfig.Meta.Cluster),
 	)
 
 	err = aclAdmin.Create(ctx)
-=======
-		highlighter(creatorConfig.ACLConfig.Meta.Name),
-		highlighter(creatorConfig.ACLConfig.Meta.Environment),
-		highlighter(creatorConfig.ACLConfig.Meta.Cluster),
-	)
-
-	err = creator.Create(ctx)
->>>>>>> e9241f43
+
 	if err != nil {
 		return err
 	}
@@ -164,7 +146,6 @@
 	return nil
 }
 
-<<<<<<< HEAD
 // DeleteACL deletes a single ACL.
 func (c *CLIRunner) DeleteACL(
 	ctx context.Context,
@@ -190,8 +171,6 @@
 	return nil
 }
 
-=======
->>>>>>> e9241f43
 // BootstrapTopics creates configs for one or more topics based on their current state in the
 // cluster.
 func (c *CLIRunner) BootstrapTopics(
