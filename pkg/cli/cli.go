--- conflicted
+++ resolved
@@ -520,7 +520,6 @@
 	return nil
 }
 
-<<<<<<< HEAD
 // DeleteTopic deletes a single topic.
 func (c *CLIRunner) DeleteTopic(ctx context.Context, topic string) error {
 	confirm, err := apply.Confirm(fmt.Sprintf("Delete topic \"%s\"", topic), false)
@@ -534,23 +533,27 @@
 
 	c.startSpinner()
 	err = c.adminClient.DeleteTopic(ctx, topic)
-=======
+	c.stopSpinner()
+	if err != nil {
+		return err
+	}
+
+	c.printer("Success")
+
+	return nil
+}
+
 // GerUsers fetches the details of each user in the cluster and prints out a table of them.
 func (c *CLIRunner) GetUsers(ctx context.Context, names []string) error {
 	c.startSpinner()
 
 	users, err := c.adminClient.GetUsers(ctx, names)
->>>>>>> 8231733a
-	c.stopSpinner()
-	if err != nil {
-		return err
-	}
-<<<<<<< HEAD
-	c.printer("Success")
-=======
+	c.stopSpinner()
+	if err != nil {
+		return err
+	}
 
 	c.printer("Users:\n%s", admin.FormatUsers(users))
->>>>>>> 8231733a
 
 	return nil
 }
