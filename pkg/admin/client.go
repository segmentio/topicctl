--- conflicted
+++ resolved
@@ -38,10 +38,9 @@
 		detailed bool,
 	) (TopicInfo, error)
 
-<<<<<<< HEAD
 	// DeleteTopic deletes a single topic in the cluster.
 	DeleteTopic(ctx context.Context, topic string) error
-=======
+
 	// GetACLs gets full information about each ACL in the cluster.
 	GetACLs(
 		ctx context.Context,
@@ -56,7 +55,6 @@
 		ctx context.Context,
 		names []string,
 	) ([]UserInfo, error)
->>>>>>> 8231733a
 
 	// UpdateTopicConfig updates the configuration for the argument topic. It returns the config
 	// keys that were updated.
