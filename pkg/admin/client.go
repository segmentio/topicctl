--- conflicted
+++ resolved
@@ -83,21 +83,12 @@
 		acls []kafka.ACLEntry,
 	) error
 
-<<<<<<< HEAD
 	// CreateUser creates a user in zookeeper.
 	CreateUser(
 		ctx context.Context,
 		user kafka.UserScramCredentialsUpsertion,
 	) error
 
-	// CreateUser creates a user in zookeeper.
-	CreateUser(
-		ctx context.Context,
-		user kafka.UserScramCredentialsUpsertion,
-	) error
-
-=======
->>>>>>> bd46e168
 	// AssignPartitions sets the replica broker IDs for one or more partitions in a topic.
 	AssignPartitions(
 		ctx context.Context,
