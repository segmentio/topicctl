package admin

// SupportedFeatures provides a summary of what an admin client supports.
type SupportedFeatures struct {
	// Reads indicates whether the client supports reading basic cluster information
	// (metadata, configs, etc.).
	Reads bool

	// Applies indicates whether the client supports the functionality required for applying
	// (e.g., changing configs, electing leaders, etc.).
	Applies bool

	// Locks indicates whether the client supports locking.
	Locks bool

	// DynamicBrokerConfigs indicates whether the client can return dynamic broker configs
	// like leader.replication.throttled.rate.
	DynamicBrokerConfigs bool

	// ACLs indicates whether the client supports access control levels.
	ACLs bool
<<<<<<< HEAD
=======

	// Users indicates whether the client supports SASL Users.
	Users bool
>>>>>>> 8231733a
}<|MERGE_RESOLUTION|>--- conflicted
+++ resolved
@@ -19,10 +19,7 @@
 
 	// ACLs indicates whether the client supports access control levels.
 	ACLs bool
-<<<<<<< HEAD
-=======
 
 	// Users indicates whether the client supports SASL Users.
 	Users bool
->>>>>>> 8231733a
 }