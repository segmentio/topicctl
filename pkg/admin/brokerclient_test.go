package admin

import (
	"context"
	"errors"
	"fmt"
	"testing"
	"time"

	"github.com/segmentio/kafka-go"
	"github.com/segmentio/topicctl/pkg/util"
	"github.com/stretchr/testify/assert"
	"github.com/stretchr/testify/require"
)

func TestBrokerClientGetClusterID(t *testing.T) {
	if !util.CanTestBrokerAdmin() {
		t.Skip("Skipping because KAFKA_TOPICS_TEST_BROKER_ADMIN is not set")
	}

	ctx := context.Background()
	client, err := NewBrokerAdminClient(
		ctx,
		BrokerAdminClientConfig{
			ConnectorConfig: ConnectorConfig{
				BrokerAddr: util.TestKafkaAddr(),
			},
		},
	)
	require.NoError(t, err)

	clusterID, err := client.GetClusterID(ctx)
	require.NoError(t, err)
	require.NotEqual(t, "", clusterID)

	_, err = NewBrokerAdminClient(
		ctx,
		BrokerAdminClientConfig{
			ConnectorConfig: ConnectorConfig{
				BrokerAddr: util.TestKafkaAddr(),
			},
			ExpectedClusterID: clusterID,
		},
	)
	require.NoError(t, err)

	_, err = NewBrokerAdminClient(
		ctx,
		BrokerAdminClientConfig{
			ConnectorConfig: ConnectorConfig{
				BrokerAddr: util.TestKafkaAddr(),
			},
			ExpectedClusterID: "bad-cluster-id",
		},
	)
	require.Error(t, err)
}

func TestBrokerClientUpdateTopicConfig(t *testing.T) {
	if !util.CanTestBrokerAdmin() {
		t.Skip("Skipping because KAFKA_TOPICS_TEST_BROKER_ADMIN is not set")
	}

	ctx := context.Background()
	client, err := NewBrokerAdminClient(
		ctx,
		BrokerAdminClientConfig{
			ConnectorConfig: ConnectorConfig{
				BrokerAddr: util.TestKafkaAddr(),
			},
		},
	)
	require.NoError(t, err)

	topicName := util.RandomString("topic-create-", 6)

	err = client.CreateTopic(
		ctx,
		kafka.TopicConfig{
			Topic:             topicName,
			NumPartitions:     -1,
			ReplicationFactor: -1,
			ReplicaAssignments: []kafka.ReplicaAssignment{
				{
					Partition: 0,
					Replicas:  []int{1, 2},
				},
				{
					Partition: 1,
					Replicas:  []int{2, 3},
				},
				{
					Partition: 2,
					Replicas:  []int{3, 4},
				},
			},
			ConfigEntries: []kafka.ConfigEntry{
				{
					ConfigName:  "flush.ms",
					ConfigValue: "2000",
				},
				{
					ConfigName:  "retention.ms",
					ConfigValue: "10000000",
				},
			},
		},
	)
	require.NoError(t, err)
	util.RetryUntil(t, 5*time.Second, func() error {
		_, err := client.GetTopic(ctx, topicName, true)
		return err
	})

	topicInfo, err := client.GetTopic(ctx, topicName, true)
	require.NoError(t, err)
	assert.Equal(t, topicName, topicInfo.Name)
	require.Equal(t, 3, len(topicInfo.Partitions))

	// Spot-check single partition
	assert.Equal(t, []int{2, 3}, topicInfo.Partitions[1].Replicas)
	assert.Equal(t, []int{2, 3}, topicInfo.Partitions[1].ISR)
	assert.Equal(t, 2, topicInfo.Partitions[1].Leader)

	assert.Equal(
		t, map[string]string{
			"flush.ms":     "2000",
			"retention.ms": "10000000",
		},
		topicInfo.Config,
	)

	_, err = client.UpdateTopicConfig(
		ctx,
		topicName,
		[]kafka.ConfigEntry{
			{
				ConfigName:  "max.message.bytes",
				ConfigValue: "16384",
			},
			{
				ConfigName:  "retention.ms",
				ConfigValue: "12000000",
			},
			{
				ConfigName:  "flush.ms",
				ConfigValue: "",
			},
		},
		true,
	)
	require.NoError(t, err)

	topicInfo, err = client.GetTopic(ctx, topicName, true)
	require.NoError(t, err)
	assert.Equal(
		t, map[string]string{
			"max.message.bytes": "16384",
			"retention.ms":      "12000000",
		},
		topicInfo.Config,
	)
}

func TestBrokerClientBrokers(t *testing.T) {
	if !util.CanTestBrokerAdmin() {
		t.Skip("Skipping because KAFKA_TOPICS_TEST_BROKER_ADMIN is not set")
	}

	ctx := context.Background()
	client, err := NewBrokerAdminClient(
		ctx,
		BrokerAdminClientConfig{
			ConnectorConfig: ConnectorConfig{
				BrokerAddr: util.TestKafkaAddr(),
			},
		},
	)
	require.NoError(t, err)

	brokerIDs, err := client.GetBrokerIDs(ctx)
	require.NoError(t, err)
	assert.Equal(
		t,
		[]int{1, 2, 3, 4, 5, 6},
		brokerIDs,
	)

	brokerInfos, err := client.GetBrokers(ctx, nil)
	require.NoError(t, err)
	require.Equal(t, 6, len(brokerInfos))

	racks := []string{}

	for _, brokerInfo := range brokerInfos {
		assert.Equal(t, map[string]string{}, brokerInfo.Config)
		racks = append(racks, brokerInfo.Rack)
	}

	assert.Equal(
		t,
		racks,
		[]string{
			"zone1",
			"zone1",
			"zone2",
			"zone2",
			"zone3",
			"zone3",
		},
	)

	_, err = client.UpdateBrokerConfig(
		ctx,
		2,
		[]kafka.ConfigEntry{
			{
				ConfigName:  "leader.replication.throttled.rate",
				ConfigValue: "21000000",
			},
			{
				ConfigName:  "log.cleaner.io.buffer.load.factor",
				ConfigValue: "0.7",
			},
		},
		true,
	)
	require.NoError(t, err)

	// TODO: Replace this with some sort of retry until.
	time.Sleep(time.Second)

	brokerInfos, err = client.GetBrokers(ctx, nil)
	require.NoError(t, err)
	require.Equal(t, 6, len(brokerInfos))

	var expectedThrottledRate string
	if client.GetSupportedFeatures().DynamicBrokerConfigs {
		expectedThrottledRate = "21000000"
	} else {
		expectedThrottledRate = "SENSITIVE"
	}

	for _, brokerInfo := range brokerInfos {
		if brokerInfo.ID == 2 {
			assert.Equal(
				t,
				map[string]string{
					"leader.replication.throttled.rate": expectedThrottledRate,
					"log.cleaner.io.buffer.load.factor": "0.7",
				},
				brokerInfo.Config,
			)
		} else {
			assert.Equal(t, map[string]string{}, brokerInfo.Config)
		}
	}

	_, err = client.UpdateBrokerConfig(
		ctx,
		2,
		[]kafka.ConfigEntry{
			{
				ConfigName:  "leader.replication.throttled.rate",
				ConfigValue: "",
			},
			{
				ConfigName:  "log.cleaner.io.buffer.load.factor",
				ConfigValue: "",
			},
		},
		true,
	)
	require.NoError(t, err)

	// TODO: Replace this with some sort of retry until.
	time.Sleep(time.Second)

	brokerInfos, err = client.GetBrokers(ctx, nil)
	require.NoError(t, err)
	require.Equal(t, 6, len(brokerInfos))

	for _, brokerInfo := range brokerInfos {
		assert.Equal(t, map[string]string{}, brokerInfo.Config)
	}
}

func TestBrokerClientBrokerIndices(t *testing.T) {
	if !util.CanTestBrokerAdmin() {
		t.Skip("Skipping because KAFKA_TOPICS_TEST_BROKER_ADMIN is not set")
	}

	ctx := context.Background()
	client, err := NewBrokerAdminClient(
		ctx,
		BrokerAdminClientConfig{
			ConnectorConfig: ConnectorConfig{
				BrokerAddr: util.TestKafkaAddr(),
			},
		},
	)
	require.NoError(t, err)

	brokerIDs, err := client.GetBrokerIDs(ctx)
	require.NoError(t, err)
	assert.Equal(
		t,
		[]int{1, 2, 3, 4, 5, 6},
		brokerIDs,
	)

	brokerInfos, err := client.GetBrokers(ctx, []int{2, 4, 5})
	require.NoError(t, err)
	assert.Equal(t, 3, len(brokerInfos))

	ids := []int{}
	for _, brokerInfo := range brokerInfos {
		ids = append(ids, brokerInfo.ID)
	}
	assert.Equal(t, []int{2, 4, 5}, ids)
}

func TestBrokerClientAddPartitions(t *testing.T) {
	if !util.CanTestBrokerAdmin() {
		t.Skip("Skipping because KAFKA_TOPICS_TEST_BROKER_ADMIN is not set")
	}

	ctx := context.Background()
	client, err := NewBrokerAdminClient(
		ctx,
		BrokerAdminClientConfig{
			ConnectorConfig: ConnectorConfig{
				BrokerAddr: util.TestKafkaAddr(),
			},
		},
	)
	require.NoError(t, err)

	topicName := util.RandomString("topic-add-partitions-", 6)

	err = client.CreateTopic(
		ctx,
		kafka.TopicConfig{
			Topic:             topicName,
			NumPartitions:     3,
			ReplicationFactor: 2,
		},
	)
	require.NoError(t, err)
	util.RetryUntil(t, 5*time.Second, func() error {
		_, err := client.GetTopic(ctx, topicName, true)
		return err
	})

	err = client.AddPartitions(
		ctx,
		topicName,
		[]PartitionAssignment{
			{
				ID:       3,
				Replicas: []int{3, 4},
			},
			{
				ID:       4,
				Replicas: []int{6, 1},
			},
		},
	)
	require.NoError(t, err)

	var topicInfo TopicInfo

	util.RetryUntil(t, 5*time.Second, func() error {
		topicInfo, err = client.GetTopic(ctx, topicName, true)
		require.NoError(t, err)

		if len(topicInfo.Partitions) != 5 {
			return fmt.Errorf(
				"Expected 5 partitions, got %d",
				len(topicInfo.Partitions),
			)
		}

		return nil
	})

	assert.Equal(t, []int{3, 4}, topicInfo.Partitions[3].Replicas)
	assert.Equal(t, []int{6, 1}, topicInfo.Partitions[4].Replicas)
}

func TestBrokerClientAlterAssignments(t *testing.T) {
	if !util.CanTestBrokerAdmin() {
		t.Skip("Skipping because KAFKA_TOPICS_TEST_BROKER_ADMIN is not set")
	}

	ctx := context.Background()
	client, err := NewBrokerAdminClient(
		ctx,
		BrokerAdminClientConfig{
			ConnectorConfig: ConnectorConfig{
				BrokerAddr: util.TestKafkaAddr(),
			},
		},
	)
	require.NoError(t, err)

	topicName := util.RandomString("topic-alter-assignments-", 6)

	err = client.CreateTopic(
		ctx,
		kafka.TopicConfig{
			Topic:             topicName,
			NumPartitions:     -1,
			ReplicationFactor: -1,
			ReplicaAssignments: []kafka.ReplicaAssignment{
				{
					Partition: 0,
					Replicas:  []int{1, 2},
				},
				{
					Partition: 1,
					Replicas:  []int{2, 3},
				},
				{
					Partition: 2,
					Replicas:  []int{3, 4},
				},
			},
		},
	)
	require.NoError(t, err)
	util.RetryUntil(t, 5*time.Second, func() error {
		_, err := client.GetTopic(ctx, topicName, true)
		return err
	})

	err = client.AssignPartitions(
		ctx,
		topicName,
		[]PartitionAssignment{
			{
				ID:       1,
				Replicas: []int{2, 5},
			},
			{
				ID:       2,
				Replicas: []int{5, 1},
			},
		},
	)
	require.NoError(t, err)

	var topicInfo TopicInfo

	util.RetryUntil(t, 5*time.Second, func() error {
		topicInfo, err = client.GetTopic(ctx, topicName, true)
		require.NoError(t, err)

		if topicInfo.Partitions[2].Replicas[0] != 5 {
			return fmt.Errorf("Assign partitions change not reflected yet")
		}

		return nil
	})

	assert.Equal(
		t,
		[]int{1, 2},
		topicInfo.Partitions[0].Replicas,
	)
	assert.Equal(
		t,
		[]int{2, 5},
		topicInfo.Partitions[1].Replicas,
	)
	assert.Equal(
		t,
		[]int{5, 1},
		topicInfo.Partitions[2].Replicas,
	)
}

func TestBrokerClientRunLeaderElection(t *testing.T) {
	if !util.CanTestBrokerAdmin() {
		t.Skip("Skipping because KAFKA_TOPICS_TEST_BROKER_ADMIN is not set")
	}

	ctx := context.Background()
	client, err := NewBrokerAdminClient(
		ctx,
		BrokerAdminClientConfig{
			ConnectorConfig: ConnectorConfig{
				BrokerAddr: util.TestKafkaAddr(),
			},
		},
	)
	require.NoError(t, err)

	topicName := util.RandomString("topic-leader-election-", 6)

	err = client.CreateTopic(
		ctx,
		kafka.TopicConfig{
			Topic:             topicName,
			NumPartitions:     3,
			ReplicationFactor: 2,
		},
	)
	require.NoError(t, err)

	util.RetryUntil(t, 5*time.Second, func() error {
		_, err := client.GetTopic(ctx, topicName, true)
		return err
	})

	err = client.RunLeaderElection(
		ctx,
		topicName,
		[]int{1, 2},
	)
	require.NoError(t, err)
}

func TestBrokerClientGetApiVersions(t *testing.T) {
	if !util.CanTestBrokerAdmin() {
		t.Skip("Skipping because KAFKA_TOPICS_TEST_BROKER_ADMIN is not set")
	}

	ctx := context.Background()
	client, err := NewBrokerAdminClient(
		ctx,
		BrokerAdminClientConfig{
			ConnectorConfig: ConnectorConfig{
				BrokerAddr: util.TestKafkaAddr(),
			},
		},
	)
	require.NoError(t, err)

	_, err = client.getAPIVersions(ctx)
	require.NoError(t, err)
}

func TestBrokerClientCreateTopicError(t *testing.T) {
	if !util.CanTestBrokerAdmin() {
		t.Skip("Skipping because KAFKA_TOPICS_TEST_BROKER_ADMIN is not set")
	}

	ctx := context.Background()
	client, err := NewBrokerAdminClient(
		ctx,
		BrokerAdminClientConfig{
			ConnectorConfig: ConnectorConfig{
				BrokerAddr: util.TestKafkaAddr(),
			},
		},
	)
	require.NoError(t, err)

	topicName := util.RandomString("topic-create-", 6)

	err = client.CreateTopic(
		ctx,
		kafka.TopicConfig{
			Topic:             topicName,
			NumPartitions:     3,
			ReplicationFactor: 2,
			ConfigEntries: []kafka.ConfigEntry{
				{
					ConfigName:  "invalid.config",
					ConfigValue: "invalid.value",
				},
			},
		},
	)
	require.Error(t, err)
}

<<<<<<< HEAD
func TestBrokerClientCreateGetACL(t *testing.T) {
	if !util.CanTestBrokerAdminSecurity() {
		t.Skip("Skipping because KAFKA_TOPICS_TEST_BROKER_ADMIN_SECURITY is not set")
	}

	ctx := context.Background()
	client, err := NewBrokerAdminClient(
		ctx,
		BrokerAdminClientConfig{
			ConnectorConfig: ConnectorConfig{
				BrokerAddr: util.TestKafkaAddr(),
			},
		},
	)
	require.NoError(t, err)

	principal := util.RandomString("User:user-create-", 6)
	topicName := util.RandomString("topic-create-", 6)

	defer func() {
		_, err := client.client.DeleteACLs(
			ctx,
			&kafka.DeleteACLsRequest{
				Filters: []kafka.DeleteACLsFilter{
					{
						ResourceTypeFilter:        kafka.ResourceTypeTopic,
						ResourceNameFilter:        topicName,
						ResourcePatternTypeFilter: kafka.PatternTypeLiteral,
						Operation:                 kafka.ACLOperationTypeRead,
						PermissionType:            kafka.ACLPermissionTypeAllow,
					},
				},
			},
		)

		if err != nil {
			t.Fatal(fmt.Errorf("failed to clean up ACL, err: %v", err))
		}
	}()

	err = client.CreateACL(
		ctx,
		kafka.ACLEntry{
			Principal:           principal,
			PermissionType:      kafka.ACLPermissionTypeAllow,
			Operation:           kafka.ACLOperationTypeRead,
			ResourceType:        kafka.ResourceTypeTopic,
			ResourcePatternType: kafka.PatternTypeLiteral,
			ResourceName:        topicName,
			Host:                "*",
		},
	)
	require.NoError(t, err)

	filter := kafka.ACLFilter{
		ResourceTypeFilter:        kafka.ResourceTypeTopic,
		ResourceNameFilter:        topicName,
		ResourcePatternTypeFilter: kafka.PatternTypeLiteral,
		Operation:                 kafka.ACLOperationTypeRead,
		PermissionType:            kafka.ACLPermissionTypeAllow,
	}

	aclsInfo, err := client.GetACLs(ctx, filter)
	require.NoError(t, err)
	expected := []ACLInfo{
		{
			ResourceType:   ResourceType(kafka.ResourceTypeTopic),
			ResourceName:   topicName,
			PatternType:    PatternType(kafka.PatternTypeLiteral),
			Principal:      principal,
			Host:           "*",
			Operation:      ACLOperationType(kafka.ACLOperationTypeRead),
			PermissionType: ACLPermissionType(kafka.ACLPermissionTypeAllow),
		},
	}
	assert.Equal(t, expected, aclsInfo)
}

=======
>>>>>>> 7c0fbc03
func TestBrokerClientCreateGetUsers(t *testing.T) {
	if !util.CanTestBrokerAdminSecurity() {
		t.Skip("Skipping because KAFKA_TOPICS_TEST_BROKER_ADMIN_SECURITY is not set")
	}
	ctx := context.Background()
	client, err := NewBrokerAdminClient(
		ctx,
		BrokerAdminClientConfig{
			ConnectorConfig: ConnectorConfig{
				BrokerAddr: util.TestKafkaAddr(),
			},
		},
	)
	require.NoError(t, err)

	name := util.RandomString("test-user-", 6)
	mechanism := kafka.ScramMechanismSha512

	defer func() {
		resp, err := client.client.AlterUserScramCredentials(
			ctx,
			&kafka.AlterUserScramCredentialsRequest{
				Deletions: []kafka.UserScramCredentialsDeletion{
					{
						Name:      name,
						Mechanism: mechanism,
					},
				},
			},
		)

		if err != nil {
			t.Fatal(fmt.Errorf("failed to clean up user, err: %v", err))
		}
		for _, response := range resp.Results {
			if err = response.Error; err != nil {
				t.Fatal(fmt.Errorf("failed to clean up user, err: %v", err))
			}
		}

	}()

	err = client.CreateUser(ctx, kafka.UserScramCredentialsUpsertion{
		Name:           name,
		Mechanism:      mechanism,
		Iterations:     15000,
		Salt:           []byte("my-salt"),
		SaltedPassword: []byte("my-salted-password"),
	})

	require.NoError(t, err)

	resp, err := client.GetUsers(ctx, []string{name})
	require.NoError(t, err)
	assert.Equal(t, []UserInfo{
		{
			Name: name,
			CredentialInfos: []CredentialInfo{
				{
					ScramMechanism: ScramMechanism(mechanism),
					Iterations:     15000,
				},
			},
		},
	}, resp)
}

func TestBrokerClientCreateUserReadOnly(t *testing.T) {
	if !util.CanTestBrokerAdmin() {
		t.Skip("Skipping because KAFKA_TOPICS_TEST_BROKER_ADMIN is not set")
	}
	ctx := context.Background()
	client, err := NewBrokerAdminClient(
		ctx,
		BrokerAdminClientConfig{
			ConnectorConfig: ConnectorConfig{
				BrokerAddr: util.TestKafkaAddr(),
			},
			ReadOnly: true,
		},
	)
	require.NoError(t, err)

	err = client.CreateUser(ctx, kafka.UserScramCredentialsUpsertion{})

	assert.Equal(t, errors.New("Cannot create user in read-only mode"), err)
<<<<<<< HEAD
}

func TestZkGetACLs(t *testing.T) {
	ctx := context.Background()
	adminClient, err := NewZKAdminClient(
		ctx,
		ZKAdminClientConfig{
			ZKAddrs: []string{util.TestZKAddr()},
		},
	)
	require.NoError(t, err)
	defer adminClient.Close()

	acls, err := adminClient.GetACLs(ctx, kafka.ACLFilter{})
	assert.Empty(t, acls)
	assert.Equal(t, err, errors.New("ACLs not yet supported with zk access mode; omit zk addresses to fix."))
}

func TestZkCreateACL(t *testing.T) {
	ctx := context.Background()
	adminClient, err := NewZKAdminClient(
		ctx,
		ZKAdminClientConfig{
			ZKAddrs: []string{util.TestZKAddr()},
		},
	)
	require.NoError(t, err)
	defer adminClient.Close()

	err = adminClient.CreateACL(ctx, kafka.ACLEntry{})
	assert.Equal(t, err, errors.New("ACLs not yet supported with zk access mode; omit zk addresses to fix."))
=======
>>>>>>> 7c0fbc03
}<|MERGE_RESOLUTION|>--- conflicted
+++ resolved
@@ -576,7 +576,6 @@
 	require.Error(t, err)
 }
 
-<<<<<<< HEAD
 func TestBrokerClientCreateGetACL(t *testing.T) {
 	if !util.CanTestBrokerAdminSecurity() {
 		t.Skip("Skipping because KAFKA_TOPICS_TEST_BROKER_ADMIN_SECURITY is not set")
@@ -655,8 +654,6 @@
 	assert.Equal(t, expected, aclsInfo)
 }
 
-=======
->>>>>>> 7c0fbc03
 func TestBrokerClientCreateGetUsers(t *testing.T) {
 	if !util.CanTestBrokerAdminSecurity() {
 		t.Skip("Skipping because KAFKA_TOPICS_TEST_BROKER_ADMIN_SECURITY is not set")
@@ -743,38 +740,4 @@
 	err = client.CreateUser(ctx, kafka.UserScramCredentialsUpsertion{})
 
 	assert.Equal(t, errors.New("Cannot create user in read-only mode"), err)
-<<<<<<< HEAD
-}
-
-func TestZkGetACLs(t *testing.T) {
-	ctx := context.Background()
-	adminClient, err := NewZKAdminClient(
-		ctx,
-		ZKAdminClientConfig{
-			ZKAddrs: []string{util.TestZKAddr()},
-		},
-	)
-	require.NoError(t, err)
-	defer adminClient.Close()
-
-	acls, err := adminClient.GetACLs(ctx, kafka.ACLFilter{})
-	assert.Empty(t, acls)
-	assert.Equal(t, err, errors.New("ACLs not yet supported with zk access mode; omit zk addresses to fix."))
-}
-
-func TestZkCreateACL(t *testing.T) {
-	ctx := context.Background()
-	adminClient, err := NewZKAdminClient(
-		ctx,
-		ZKAdminClientConfig{
-			ZKAddrs: []string{util.TestZKAddr()},
-		},
-	)
-	require.NoError(t, err)
-	defer adminClient.Close()
-
-	err = adminClient.CreateACL(ctx, kafka.ACLEntry{})
-	assert.Equal(t, err, errors.New("ACLs not yet supported with zk access mode; omit zk addresses to fix."))
-=======
->>>>>>> 7c0fbc03
 }